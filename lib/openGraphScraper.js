const cheerio = require('cheerio');
const iconv = require('iconv-lite');
const chardet = require('chardet');
const request = require('got');
// const SimpleProxyAgent = require('simple-proxy-agent');
// const ProxyAgent = require('proxy-agent');
const HttpProxyAgent = require('http-proxy-agent');
const tunnel = require('tunnel');
const media = require('./media');
const fallback = require('./fallback');
const fields = require('./fields');
const charset = require('./charset');
const utils = require('./utils');

/*
 * extract meta tags from html string
 * @param string body - html string
 * @param string options - options the user has set
 */
const extractMetaTags = (body, options) => {
  let ogObject = {};
  const $ = cheerio.load(body);
  const metaFields = fields.concat(options.customMetaTags);

  // find all of the open graph info in the meta tags
  $('meta').each((index, meta) => {
    if (!meta.attribs || (!meta.attribs.property && !meta.attribs.name)) return;
    const property = meta.attribs.property || meta.attribs.name;
    const content = meta.attribs.content || meta.attribs.value;
    metaFields.forEach((item) => {
      if (property.toLowerCase() === item.property.toLowerCase()) {
        if (!item.multiple) {
          ogObject[item.fieldName] = content;
        } else if (!ogObject[item.fieldName]) {
          ogObject[item.fieldName] = [content];
        } else if (Array.isArray(ogObject[item.fieldName])) {
          ogObject[item.fieldName].push(content);
        }
      }
    });
  });

  // set ogImage to ogImageSecureURL/ogImageURL if there is no ogImage
  if (!ogObject.ogImage && ogObject.ogImageSecureURL) {
    ogObject.ogImage = ogObject.ogImageSecureURL;
  } else if (!ogObject.ogImage && ogObject.ogImageURL) {
    ogObject.ogImage = ogObject.ogImageURL;
  }

  // formats the multiple media values
  ogObject = media.mediaSetup(ogObject, options);

  // if onlyGetOpenGraphInfo isn't set, run the open graph fallbacks
  if (!options.onlyGetOpenGraphInfo) {
    ogObject = fallback(ogObject, options, $);
  }

  // removes any undefs
  ogObject = utils.removeNestedUndefinedValues(ogObject);

  return ogObject;
};

/*
 * request and results formatter
 * @param string options - options the user has set
 * @param function callback
 */
const requestAndResultsFormatter = async (options) => {
  const requestUrl = options.url;
  delete options.url; // setting options.url messes with got

  // setup the proxy agent
  // url from https://hidemy.name/en/proxy-list/?country=US&type=h#list
  if (options.proxy) {
    // options.agent = {
    //   http: new SimpleProxyAgent(options.proxy.url, {
    //     tunnel: true,
    //     timeout: options.timeout,
    //   }),
    // };
    // options.agent = {
    //   http: new ProxyAgent(options.proxy.url),
    // };
    options.agent = {
      http: new HttpProxyAgent(options.proxy.url),
    };
    // options.agent = {
    //   http: tunnel.httpOverHttp({
    //     host: '1.0.0.89',
    //     port: 80,
    //     rejectUnauthorized: false,
    //   }),
    // };
  }
  delete options.proxy;

  console.log('options', options);
  console.log('options.agent:', options.agent);

  return request.get(requestUrl, options)
    .then((response) => {
      options.url = requestUrl;
      let formatBody = response.body;

      if (response && response.statusCode && (response.statusCode.toString().substring(0, 1) === '4' || response.statusCode.toString().substring(0, 1) === '5')) {
        throw new Error('Server has returned a 400/500 error code');
      } else if (response.body === undefined) {
        throw new Error('Page not found');
      }

      const char = charset.find(response.headers, formatBody, options.peekSize) || chardet.detect(formatBody);
      if (char && typeof formatBody === 'object') {
        // eslint-disable-next-line no-useless-catch
        try {
          formatBody = iconv.decode(formatBody, char);
        } catch (exception) {
          throw exception;
        }
      } else {
        formatBody = formatBody.toString();
      }

      const ogObject = extractMetaTags(formatBody, options);

      if (!options.onlyGetOpenGraphInfo) {
        ogObject.charset = charset.find(response.headers, formatBody, options.peekSize);
      }
      ogObject.requestUrl = options.url;
      ogObject.success = true;

      return { ogObject, response };
    })
    .catch((error) => {
      options.url = requestUrl;
      if (error instanceof Error) throw error;
      throw new Error(error);
    });
};

/*
 * set options and return open graph results
 * @param string options - options the user has set
 * @param function callback
 */
const setOptionsAndReturnOpenGraphResults = async (options) => {
  options.customMetaTags = options.customMetaTags || []; // setting customMetaTags up here because of HTML

  if (options.html) {
    if (options.url) throw new Error('Must specify either `url` or `html`, not both');
    const ogObject = extractMetaTags(options.html, options);
    ogObject.requestUrl = null;
    ogObject.success = true;
    return { ogObject, response: { body: options.html } };
  }

  const validate = utils.validate(options.url, options.timeout);

  if (!validate.url) throw new Error('Invalid URL');

  options.url = validate.url;
  options.timeout = validate.timeout;
  options.decompress = options.decompress || true;
  options.peekSize = options.peekSize || 1024;
  options.followRedirect = options.followRedirect || true;
  options.maxRedirects = options.maxRedirects || 10;
  options.retry = options.retry || 2;
  options.onlyGetOpenGraphInfo = options.onlyGetOpenGraphInfo || false;
  options.ogImageFallback = options.ogImageFallback || true;
  options.allMedia = options.allMedia || false;
  options.headers = options.headers || {};
<<<<<<< HEAD
  options.proxy = options.proxy || null;
=======
  options.responseType = options.responseType || 'buffer';
>>>>>>> 330c324f

  if (options.encoding === null) {
    // eslint-disable-next-line no-console
    console.log('Setting `options.encoding` to `null` has been deprecated. You should no longer need to do this.');
    options.encoding = 'utf8';
  }

  if (process.browser) {
    options.decompress = false;
  }

  // trying to limit non html pages
  if (utils.isThisANonHTMLUrl(options.url)) throw new Error('Must scrape an HTML page');

  if (options.blacklist && options.blacklist.some((blacklistedHostname) => options.url.includes(blacklistedHostname))) {
    throw new Error('Host name has been black listed');
  }

  try {
    const results = await requestAndResultsFormatter(options);
    return results;
  } catch (exception) {
    if (exception && (exception.code === 'ENOTFOUND' || exception.code === 'EHOSTUNREACH' || exception.code === 'ENETUNREACH')) {
      throw new Error('Page not found');
    } else if (exception && (exception.code === 'ERR_INVALID_URL' || exception.code === 'EINVAL')) {
      throw new Error('Page not found');
    } else if (exception && exception.code === 'ETIMEDOUT') {
      throw new Error('Time out');
    } else if (exception && exception.message && exception.message.startsWith('Response code 4')) {
      throw new Error('Page not found');
    } else if (exception && exception.message && exception.message.startsWith('Response code 5')) {
      throw new Error('Web server is returning error');
    }
    if (exception instanceof Error) throw exception;
    throw new Error('Page not found');
  }
};

module.exports = setOptionsAndReturnOpenGraphResults;<|MERGE_RESOLUTION|>--- conflicted
+++ resolved
@@ -169,11 +169,8 @@
   options.ogImageFallback = options.ogImageFallback || true;
   options.allMedia = options.allMedia || false;
   options.headers = options.headers || {};
-<<<<<<< HEAD
+  options.responseType = options.responseType || 'buffer';
   options.proxy = options.proxy || null;
-=======
-  options.responseType = options.responseType || 'buffer';
->>>>>>> 330c324f
 
   if (options.encoding === null) {
     // eslint-disable-next-line no-console
