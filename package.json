--- conflicted
+++ resolved
@@ -26,17 +26,11 @@
   "dependencies": {
     "chardet": "^1.3.0",
     "cheerio": "^1.0.0-rc.3",
-<<<<<<< HEAD
-    "got": "^11.5.1",
+    "got": "^11.8.1",
     "http-proxy-agent": "^4.0.1",
     "iconv-lite": "^0.6.2",
     "tunnel": "0.0.6",
-    "validator": "^13.0.0"
-=======
-    "got": "^11.8.1",
-    "iconv-lite": "^0.6.2",
     "validator": "^13.5.2"
->>>>>>> e2432bb8
   },
   "files": [
     "CHANGELOG.md",
